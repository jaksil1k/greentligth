package main

import (
	"errors"
	"fmt"
	"greenlight.zhaksylyk.kz/internal/data"
	"greenlight.zhaksylyk.kz/internal/validator"
	"net/http"
	"strconv"
)

func (app *application) createBookHandler(w http.ResponseWriter, r *http.Request) {
	var input struct {
		Title   string       `json:"title"`
		Sales   int32        `json:"sales"`
		Pages   int32        `json:"pages"`
		Year    int32        `json:"year"`
		Runtime data.Runtime `json:"runtime"`
		Genres  []string     `json:"genres"`
	}
	err := app.readJSON(w, r, &input)
	if err != nil {
		app.badRequestResponse(w, r, err)
		return
	}
	// Note that the book variable contains a *pointer* to a Books struct.
	book := &data.Books{
		Title:   input.Title,
		Sales:   input.Sales,
		Pages:   input.Pages,
		Year:    input.Year,
		Runtime: input.Runtime,
		Genres:  input.Genres,
	}
	v := validator.New()
	if data.ValidateBook(v, book); !v.Valid() {
		app.failedValidationResponse(w, r, v.Errors)
		return
	}
	// Call the Insert() method on our movies model, passing in a pointer to the
	// validated book struct. This will create a record in the database and update the
	// book struct with the system-generated information.
	err = app.models.Books.Insert(book)
	if err != nil {
		app.serverErrorResponse(w, r, err)
		return
	}
	// When sending a HTTP response, we want to include a Location header to let the
	// client know which URL they can find the newly-created resource at. We make an
	// empty http.Header map and then use the Set() method to add a new Location header,
	// interpolating the system-generated ID for our new book in the URL.
	headers := make(http.Header)
	headers.Set("Location", fmt.Sprintf("/v1/books/%d", book.ID))
	// Write a JSON response with a 201 Created status code, the book data in the
	// response body, and the Location header.
	err = app.writeJSON(w, http.StatusCreated, envelope{"book": book}, headers)
	if err != nil {
		app.serverErrorResponse(w, r, err)
	}
}

func (app *application) showBookHandler(w http.ResponseWriter, r *http.Request) {
	id, err := app.readIDParam(r)
	if err != nil {
		app.notFoundResponse(w, r)
		return
	}
	// Call the Get() method to fetch the data for a specific book. We also need to
	// use the errors.Is() function to check if it returns a data.ErrRecordNotFound
	// error, in which case we send a 404 Not Found response to the client.
	book, err := app.models.Books.Get(id)
	if err != nil {
		switch {
		case errors.Is(err, data.ErrRecordNotFound):
			app.notFoundResponse(w, r)
		default:
			app.serverErrorResponse(w, r, err)
		}
		return
	}
	err = app.writeJSON(w, http.StatusOK, envelope{"book": book}, nil)
	if err != nil {
		app.serverErrorResponse(w, r, err)
	}
}

func (app *application) updateBookHandler(w http.ResponseWriter, r *http.Request) {
	// Extract the book ID from the URL.
	id, err := app.readIDParam(r)
	if err != nil {
		app.notFoundResponse(w, r)
		return
	}
	// Fetch the existing book record from the database, sending a 404 Not Found
	// response to the client if we couldn't find a matching record.
	book, err := app.models.Books.Get(id)
	if err != nil {
		switch {
		case errors.Is(err, data.ErrRecordNotFound):
			app.notFoundResponse(w, r)
		default:
			app.serverErrorResponse(w, r, err)
		}
		return
	}

	if r.Header.Get("X-Expected-Version") != "" {
		if strconv.FormatInt(int64(book.Version), 32) != r.Header.Get("X-Expected-Version") {
			app.editConflictResponse(w, r)
			return
		}
	}

	// Declare an input struct to hold the expected data from the client.
	var input struct {
		Title   *string       `json:"title"`
		Sales   *int32        `json:"sales"`
		Pages   *int32        `json:"pages"`
		Year    *int32        `json:"year"`
		Runtime *data.Runtime `json:"runtime"`
		Genres  []string      `json:"genres"`
	}
	// Read the JSON request body data into the input struct.
	err = app.readJSON(w, r, &input)
	if err != nil {
		app.badRequestResponse(w, r, err)
		return
	}
	if input.Title != nil {
		book.Title = *input.Title
	}
	if input.Sales != nil {
		book.Sales = *input.Sales
	}
	if input.Pages != nil {
		book.Pages = *input.Pages
	}
	// We also do the same for the other fields in the input struct.
	if input.Year != nil {
		book.Year = *input.Year
	}
	if input.Runtime != nil {
		book.Runtime = *input.Runtime
	}
	if input.Genres != nil {
		book.Genres = input.Genres // Note that we don't need to dereference a slice.
	}
	// Validate the updated book record, sending the client a 422 Unprocessable Entity
	// response if any checks fail.
	v := validator.New()
	if data.ValidateBook(v, book); !v.Valid() {
		app.failedValidationResponse(w, r, v.Errors)
		return
	}
	// Pass the updated book record to our new Update() method.
	err = app.models.Books.Update(book)
	if err != nil {
		switch {
		case errors.Is(err, data.ErrEditConflict):
			app.editConflictResponse(w, r)
		default:
			app.serverErrorResponse(w, r, err)
		}
		return
	}
	err = app.writeJSON(w, http.StatusOK, envelope{"book": book}, nil)
	if err != nil {
		app.serverErrorResponse(w, r, err)
	}

}

func (app *application) deleteBookHandler(w http.ResponseWriter, r *http.Request) {
	// Extract the movie ID from the URL.
	id, err := app.readIDParam(r)
	if err != nil {
		app.notFoundResponse(w, r)
		return
	}
	// Delete the movie from the database, sending a 404 Not Found response to the
	// client if there isn't a matching record.
	err = app.models.Books.Delete(id)
	if err != nil {
		switch {
		case errors.Is(err, data.ErrRecordNotFound):
			app.notFoundResponse(w, r)
		default:
			app.serverErrorResponse(w, r, err)
		}
		return
	}
	// Return a 200 OK status code along with a success message.
	err = app.writeJSON(w, http.StatusOK, envelope{"message": "book successfully deleted"}, nil)
	if err != nil {
		app.serverErrorResponse(w, r, err)
	}
}

func (app *application) listBooksHandler(w http.ResponseWriter, r *http.Request) {
	// Embed the new Filters struct.
	var input struct {
		Title  string
		Sales  int32
		Pages  int32
		Genres []string
		data.Filters
	}
	v := validator.New()
	qs := r.URL.Query()
	input.Title = app.readString(qs, "title", "")
	input.Genres = app.readCSV(qs, "genres", []string{})
	// Read the page and page_size query string values into the embedded struct.
	input.Filters.Sales = app.readInt(qs, "sales", 0, v)
	input.Filters.Page = app.readInt(qs, "page", 1, v)
	input.Filters.PageSize = app.readInt(qs, "page_size", 20, v)
	// Read the sort query string value into the embedded struct.
	input.Filters.Sort = app.readString(qs, "sort", "id")

	input.Filters.SortSafelist = []string{"id", "title", "sales", "pages", "year", "runtime", "-id", "-sales", "-pages", "-title", "-year", "-runtime"}
	// Execute the validation checks on the Filters struct and send a response
	// containing the errors if necessary.
	if data.ValidateFilters(v, input.Filters); !v.Valid() {
		app.failedValidationResponse(w, r, v.Errors)
		return
	}

<<<<<<< HEAD
	movies, err := app.models.Books.GetAll(input.Title, input.Genres, input.Filters)
=======
	movies, metadata, err := app.models.Books.GetAll(input.Title, input.Sales, input.Pages, input.Genres, input.Filters)
>>>>>>> 3adc18d2
	if err != nil {
		app.serverErrorResponse(w, r, err)
		return
	}

	err = app.writeJSON(w, http.StatusOK, envelope{"movies": movies, "metadata": metadata}, nil)
	if err != nil {
		app.serverErrorResponse(w, r, err)
	}

}<|MERGE_RESOLUTION|>--- conflicted
+++ resolved
@@ -224,11 +224,7 @@
 		return
 	}
 
-<<<<<<< HEAD
-	movies, err := app.models.Books.GetAll(input.Title, input.Genres, input.Filters)
-=======
 	movies, metadata, err := app.models.Books.GetAll(input.Title, input.Sales, input.Pages, input.Genres, input.Filters)
->>>>>>> 3adc18d2
 	if err != nil {
 		app.serverErrorResponse(w, r, err)
 		return
